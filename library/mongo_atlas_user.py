--- conflicted
+++ resolved
@@ -122,15 +122,9 @@
     return user_json
 
 
-<<<<<<< HEAD
-def create_user(atlas_group_id, atlas_username, atlas_api_key, user, roles,
-                password):
-    roles_with_dbs = list(map(map_roles, roles))
-=======
 def create_user(atlas_group_id, atlas_api_public_key, atlas_api_private_key,
                 user, roles, password):
-    roles_with_dbs = map(map_roles, roles)
->>>>>>> f3894205
+    roles_with_dbs = list(map(map_roles, roles))
     url = "https://cloud.mongodb.com/api/atlas/v1.0/groups/" + atlas_group_id \
         + "/databaseUsers"
     user = dict(databaseName='admin',
